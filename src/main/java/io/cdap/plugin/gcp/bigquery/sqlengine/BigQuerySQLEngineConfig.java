--- conflicted
+++ resolved
@@ -116,7 +116,6 @@
     "its priority is changed to 'interactive'")
   private String jobPriority;
 
-<<<<<<< HEAD
   @Name(ConfigUtil.NAME_USE_CONNECTION)
   @Nullable
   @Description("Whether to use an existing connection.")
@@ -127,7 +126,6 @@
   @Nullable
   @Description("The existing connection to use.")
   protected BigQueryConnectorConfig connection;
-=======
   @Name(NAME_USE_STORAGE_READ_API)
   @Macro
   @Nullable
@@ -136,7 +134,6 @@
     "Pushdown execution. The usage of this API incurrs in additional costs. This requires Scala version 2.12 to be " +
     "installed in the execution environment.")
   private Boolean useStorageReadAPI;
->>>>>>> f029334c
 
   private BigQuerySQLEngineConfig(@Nullable String project, @Nullable String serviceAccountType,
                                   @Nullable String serviceFilePath, @Nullable String serviceAccountJson,
