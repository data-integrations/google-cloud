/*
 * Copyright © 2021 Cask Data, Inc.
 *
 * Licensed under the Apache License, Version 2.0 (the "License"); you may not
 * use this file except in compliance with the License. You may obtain a copy of
 * the License at
 *
 * http://www.apache.org/licenses/LICENSE-2.0
 *
 * Unless required by applicable law or agreed to in writing, software
 * distributed under the License is distributed on an "AS IS" BASIS, WITHOUT
 * WARRANTIES OR CONDITIONS OF ANY KIND, either express or implied. See the
 * License for the specific language governing permissions and limitations under
 * the License.
 */

package io.cdap.plugin.gcp.bigquery.sink;

import com.google.cloud.bigquery.BigQuery;
import com.google.cloud.bigquery.BigQueryException;
import com.google.cloud.bigquery.Dataset;
import com.google.cloud.bigquery.DatasetId;
import com.google.cloud.bigquery.DatasetInfo;
import com.google.cloud.bigquery.EncryptionConfiguration;
import com.google.cloud.bigquery.Field;
import com.google.cloud.bigquery.LegacySQLTypeName;
import com.google.cloud.hadoop.io.bigquery.BigQueryFileFormat;
import com.google.cloud.hadoop.io.bigquery.output.BigQueryOutputConfiguration;
import com.google.cloud.hadoop.io.bigquery.output.BigQueryTableFieldSchema;
import com.google.cloud.hadoop.io.bigquery.output.BigQueryTableSchema;
import com.google.cloud.kms.v1.CryptoKeyName;
import com.google.cloud.storage.Bucket;
import com.google.cloud.storage.Storage;
import com.google.cloud.storage.StorageException;
import com.google.common.base.Strings;
import io.cdap.cdap.api.data.schema.Schema;
import io.cdap.plugin.gcp.bigquery.util.BigQueryConstants;
import io.cdap.plugin.gcp.bigquery.util.BigQueryUtil;
import io.cdap.plugin.gcp.common.GCPUtils;
import org.apache.hadoop.conf.Configuration;
import org.apache.hadoop.mapreduce.lib.output.FileOutputFormat;
import org.apache.hadoop.mapreduce.lib.output.TextOutputFormat;

import java.io.IOException;
import java.util.List;
import java.util.Objects;
import java.util.function.Supplier;
import java.util.stream.Collectors;
import javax.annotation.Nullable;

/**
 * Utility class for the BigQuery DelegatingMultiSink.
 *
 * The logic in this class has been extracted from the {@link AbstractBigQuerySink} in order to make this functionality
 * available to other classes in this package.
 */
public final class BigQuerySinkUtils {

  public static final String GS_PATH_FORMAT = "gs://%s/%s";
  private static final String TEMPORARY_BUCKET_FORMAT = GS_PATH_FORMAT + "/input/%s-%s";
  private static final String DATETIME = "DATETIME";

  /**
   * Creates the given dataset and bucket if they do not already exist. If the dataset already exists but the
   * bucket does not, the bucket will be created in the same location as the dataset. If the bucket already exists
   * but the dataset does not, the dataset will attempt to be created in the same location. This may fail if the bucket
   * is in a location that BigQuery does not yet support.
   *
   * @param bigQuery the bigquery client for the project
   * @param storage the storage client for the project
   * @param datasetId the Id of the dataset
   * @param bucketName the name of the bucket
   * @param location the location of the resources, this is only applied if both the bucket and dataset do not exist
   * @param cmekKeyName the name of the cmek key
   * @throws IOException if there was an error creating or fetching any GCP resource
   */
  public static void createResources(BigQuery bigQuery, Storage storage,
                                     DatasetId datasetId, String bucketName, @Nullable String location,
<<<<<<< HEAD
                                     @Nullable CryptoKeyName cmekKeyName) throws IOException {
=======
                                     @Nullable String cmekKey) throws IOException {
>>>>>>> b2e33a3d
    Dataset dataset = bigQuery.getDataset(datasetId);
    Bucket bucket = storage.get(bucketName);

    if (dataset == null && bucket == null) {
      createBucket(storage, bucketName, location, cmekKeyName,
                   () -> String.format("Unable to create Cloud Storage bucket '%s'", bucketName));
<<<<<<< HEAD
      createDataset(bigQuery, datasetId, location, cmekKeyName,
                    () -> String.format("Unable to create BigQuery dataset '%s'", datasetId.getDataset()));
=======
      createDataset(bigQuery, datasetId, location,
                    () -> String.format("Unable to create BigQuery dataset '%s.%s'", datasetId.getProject(),
                                        datasetId.getDataset()));
>>>>>>> b2e33a3d
    } else if (bucket == null) {
      createBucket(
        storage, bucketName, dataset.getLocation(), cmekKeyName,
        () -> String.format(
          "Unable to create Cloud Storage bucket '%s' in the same location ('%s') as BigQuery dataset '%s'. "
            + "Please use a bucket that is in the same location as the dataset.",
<<<<<<< HEAD
          bucketName, dataset.getLocation(), datasetId));
    } else if (dataset == null) {
      createDataset(
        bigQuery, datasetId, bucket.getLocation(), cmekKeyName,
=======
          bucketName, dataset.getLocation(), datasetId.getProject() + "." + datasetId.getDataset()));
    } else if (dataset == null) {
      createDataset(
        bigQuery, datasetId, bucket.getLocation(),
>>>>>>> b2e33a3d
        () -> String.format(
          "Unable to create BigQuery dataset '%s' in the same location ('%s') as Cloud Storage bucket '%s'. "
            + "Please use a bucket that is in a supported location.",
          datasetId, bucket.getLocation(), bucketName));
    }
  }

  /**
   * Creates a Dataset in the specified location using the supplied BigQuery client.
   * @param bigQuery the bigQuery client.
   * @param dataset the Id of the dataset to create.
   * @param location Location for this dataset.
   * @param cmekKeyName CMEK key to use for this dataset.
   * @param errorMessage Supplier for the error message to output if the dataset could not be created.
   * @throws IOException if the dataset could not be created.
   */
<<<<<<< HEAD
  public static void createDataset(BigQuery bigQuery, DatasetId dataset, @Nullable String location,
                                   @Nullable CryptoKeyName cmekKeyName,
                                   Supplier<String> errorMessage) throws IOException {
=======
  private static void createDataset(BigQuery bigQuery, DatasetId dataset, @Nullable String location,
                                    Supplier<String> errorMessage) throws IOException {
>>>>>>> b2e33a3d
    DatasetInfo.Builder builder = DatasetInfo.newBuilder(dataset);
    if (location != null) {
      builder.setLocation(location);
    }
    if (cmekKeyName != null) {
      builder.setDefaultEncryptionConfiguration(
        EncryptionConfiguration.newBuilder().setKmsKeyName(cmekKeyName.toString()).build());
    }
    try {
      bigQuery.create(builder.build());
    } catch (BigQueryException e) {
      if (e.getCode() != 409) {
        // A conflict means the dataset already exists (https://cloud.google.com/bigquery/troubleshooting-errors)
        // This most likely means multiple stages in the same pipeline are trying to create the same dataset.
        // Ignore this and move on, since all that matters is that the dataset exists.
        throw new IOException(errorMessage.get(), e);
      }
    }
  }

  /**
   * Creates the specified GCS bucket using the supplied GCS client.
   * @param storage GCS Client.
   * @param bucket Bucket Name.
   * @param location Location for this bucket.
   * @param cmekKeyName CMEK key to use for this bucket.
   * @param errorMessage Supplier for the error message to output if the bucket could not be created.
   * @throws IOException if the bucket could not be created.
   */
  private static void createBucket(Storage storage, String bucket, @Nullable String location,
                                   @Nullable CryptoKeyName cmekKeyName,
                                   Supplier<String> errorMessage) throws IOException {
    try {
      GCPUtils.createBucket(storage, bucket, location, cmekKeyName);
    } catch (StorageException e) {
      if (e.getCode() != 409) {
        // A conflict means the bucket already exists
        // This most likely means multiple stages in the same pipeline are trying to create the same dataset.
        // Ignore this and move on, since all that matters is that the dataset exists.
        throw new IOException(errorMessage.get(), e);
      }
    }
  }

  /**
   * Updates {@link Configuration} with bucket details.
   * Uses provided bucket, otherwise uses provided runId as a bucket name.
   *
   * @return bucket name
   */
  public static String configureBucket(Configuration baseConfiguration, @Nullable String bucket, String runId) {
    boolean deleteBucket = false;
    // If the bucket is null, assign the run ID as the bucket name and mark the bucket for deletion.
    if (bucket == null) {
      bucket = runId;
      deleteBucket = true;
    }
    return configureBucket(baseConfiguration, bucket, runId, deleteBucket);
  }

  /**
   * Updates {@link Configuration} with bucket details.
   * Uses provided bucket, otherwise uses provided runId as a bucket name.
   *
   * @return bucket name
   */
  public static String configureBucket(Configuration baseConfiguration,
                                       String bucket,
                                       String runId,
                                       boolean deleteBucket) {
    if (deleteBucket) {
      // By default, this option is false, meaning the job can not delete the bucket.
      // So enable it only when bucket name is not provided.
      baseConfiguration.setBoolean("fs.gs.bucket.delete.enable", true);
    }
    baseConfiguration.set("fs.default.name", String.format(GS_PATH_FORMAT, bucket, runId));
    baseConfiguration.setBoolean("fs.gs.impl.disable.cache", true);
    baseConfiguration.setBoolean("fs.gs.metadata.cache.enable", false);
    return bucket;
  }

  /**
   * Configures output for Sink
   *
   * @param configuration Hadoop configuration instance
   * @param datasetId id of the dataset to use
   * @param tableName name of the table to use
   * @param gcsPath GCS path to use for output
   * @param fields list of BigQuery table fields
   * @throws IOException if the output cannot be configured
   */
  public static void configureOutput(Configuration configuration,
                                     DatasetId datasetId,
                                     String tableName,
                                     String gcsPath,
                                     List<BigQueryTableFieldSchema> fields) throws IOException {

    // Set up table schema
    BigQueryTableSchema outputTableSchema = new BigQueryTableSchema();
    if (!fields.isEmpty()) {
      outputTableSchema.setFields(fields);
    }

    BigQueryFileFormat fileFormat = getFileFormat(fields);
    BigQueryOutputConfiguration.configure(
      configuration,
      String.format("%s:%s.%s", datasetId.getProject(), datasetId.getDataset(), tableName),
      outputTableSchema,
      gcsPath,
      fileFormat,
      getOutputFormat(fileFormat));
  }

  /**
   * Configures output for MultiSink
   *
   * @param configuration Hadoop configuration instance
   * @param datasetId name of the dataset to use
   * @param tableName name of the table to use
   * @param gcsPath GCS path to use for output
   * @param fields list of BigQuery table fields
   * @throws IOException if the output cannot be configured
   */
  public static void configureMultiSinkOutput(Configuration configuration,
                                              DatasetId datasetId,
                                              String tableName,
                                              String gcsPath,
                                              List<BigQueryTableFieldSchema> fields) throws IOException {
    configureOutput(configuration,
                    datasetId,
                    tableName,
                    gcsPath,
                    fields);

    // Set operation as Insertion. Currently the BQ MultiSink can only support the insertion operation.
    configuration.set(BigQueryConstants.CONFIG_OPERATION, Operation.INSERT.name());
  }

  public static String getTemporaryGcsPath(String bucket, String pathPrefix, String tableName) {
    return String.format(TEMPORARY_BUCKET_FORMAT, bucket, pathPrefix, tableName, pathPrefix);
  }

  public static List<BigQueryTableFieldSchema> getBigQueryTableFieldsFromSchema(Schema tableSchema) {
    List<Schema.Field> inputFields = Objects.requireNonNull(tableSchema.getFields(), "Schema must have fields");
    return inputFields.stream()
      .map(BigQuerySinkUtils::generateTableFieldSchema)
      .collect(Collectors.toList());
  }

  private static BigQueryTableFieldSchema generateTableFieldSchema(Schema.Field field) {
    BigQueryTableFieldSchema fieldSchema = new BigQueryTableFieldSchema();
    fieldSchema.setName(field.getName());
    fieldSchema.setMode(getMode(field.getSchema()).name());
    LegacySQLTypeName type = getTableDataType(field.getSchema());
    fieldSchema.setType(type.name());
    if (type == LegacySQLTypeName.RECORD) {
      List<Schema.Field> schemaFields;
      if (Schema.Type.ARRAY == field.getSchema().getType()) {
        schemaFields = Objects.requireNonNull(field.getSchema().getComponentSchema()).getFields();
      } else {
        schemaFields = field.getSchema().isNullable()
          ? field.getSchema().getNonNullable().getFields()
          : field.getSchema().getFields();
      }
      fieldSchema.setFields(Objects.requireNonNull(schemaFields).stream()
                              .map(BigQuerySinkUtils::generateTableFieldSchema)
                              .collect(Collectors.toList()));

    }
    return fieldSchema;
  }

  private static Field.Mode getMode(Schema schema) {
    boolean isNullable = schema.isNullable();
    Schema.Type nonNullableType = isNullable ? schema.getNonNullable().getType() : schema.getType();
    if (isNullable && nonNullableType != Schema.Type.ARRAY) {
      return Field.Mode.NULLABLE;
    } else if (nonNullableType == Schema.Type.ARRAY) {
      return Field.Mode.REPEATED;
    }
    return Field.Mode.REQUIRED;
  }

  private static LegacySQLTypeName getTableDataType(Schema schema) {
    schema = BigQueryUtil.getNonNullableSchema(schema);
    Schema.LogicalType logicalType = schema.getLogicalType();

    if (logicalType != null) {
      switch (logicalType) {
        case DATE:
          return LegacySQLTypeName.DATE;
        case TIME_MILLIS:
        case TIME_MICROS:
          return LegacySQLTypeName.TIME;
        case TIMESTAMP_MILLIS:
        case TIMESTAMP_MICROS:
          return LegacySQLTypeName.TIMESTAMP;
        case DECIMAL:
          return LegacySQLTypeName.NUMERIC;
        case DATETIME:
          return LegacySQLTypeName.DATETIME;
        default:
          throw new IllegalStateException("Unsupported type " + logicalType.getToken());
      }
    }

    Schema.Type type = schema.getType();
    switch (type) {
      case INT:
      case LONG:
        return LegacySQLTypeName.INTEGER;
      case STRING:
        return LegacySQLTypeName.STRING;
      case FLOAT:
      case DOUBLE:
        return LegacySQLTypeName.FLOAT;
      case BOOLEAN:
        return LegacySQLTypeName.BOOLEAN;
      case BYTES:
        return LegacySQLTypeName.BYTES;
      case ARRAY:
        return getTableDataType(schema.getComponentSchema());
      case RECORD:
        return LegacySQLTypeName.RECORD;
      default:
        throw new IllegalStateException("Unsupported type " + type);
    }
  }

  private static BigQueryFileFormat getFileFormat(List<BigQueryTableFieldSchema> fields) {
    for (BigQueryTableFieldSchema field : fields) {
      if (DATETIME.equals(field.getType())) {
        return BigQueryFileFormat.NEWLINE_DELIMITED_JSON;
      }
    }
    return BigQueryFileFormat.AVRO;
  }

  private static Class<? extends FileOutputFormat> getOutputFormat(BigQueryFileFormat fileFormat) {
    if (fileFormat == BigQueryFileFormat.NEWLINE_DELIMITED_JSON) {
      return TextOutputFormat.class;
    }
    return AvroOutputFormat.class;
  }
}<|MERGE_RESOLUTION|>--- conflicted
+++ resolved
@@ -76,42 +76,26 @@
    */
   public static void createResources(BigQuery bigQuery, Storage storage,
                                      DatasetId datasetId, String bucketName, @Nullable String location,
-<<<<<<< HEAD
                                      @Nullable CryptoKeyName cmekKeyName) throws IOException {
-=======
-                                     @Nullable String cmekKey) throws IOException {
->>>>>>> b2e33a3d
     Dataset dataset = bigQuery.getDataset(datasetId);
     Bucket bucket = storage.get(bucketName);
 
     if (dataset == null && bucket == null) {
       createBucket(storage, bucketName, location, cmekKeyName,
                    () -> String.format("Unable to create Cloud Storage bucket '%s'", bucketName));
-<<<<<<< HEAD
-      createDataset(bigQuery, datasetId, location, cmekKeyName,
-                    () -> String.format("Unable to create BigQuery dataset '%s'", datasetId.getDataset()));
-=======
-      createDataset(bigQuery, datasetId, location,
+      createDataset(bigQuery, datasetId, location, cmekKeyName, 
                     () -> String.format("Unable to create BigQuery dataset '%s.%s'", datasetId.getProject(),
                                         datasetId.getDataset()));
->>>>>>> b2e33a3d
     } else if (bucket == null) {
       createBucket(
         storage, bucketName, dataset.getLocation(), cmekKeyName,
         () -> String.format(
           "Unable to create Cloud Storage bucket '%s' in the same location ('%s') as BigQuery dataset '%s'. "
             + "Please use a bucket that is in the same location as the dataset.",
-<<<<<<< HEAD
-          bucketName, dataset.getLocation(), datasetId));
-    } else if (dataset == null) {
-      createDataset(
-        bigQuery, datasetId, bucket.getLocation(), cmekKeyName,
-=======
           bucketName, dataset.getLocation(), datasetId.getProject() + "." + datasetId.getDataset()));
     } else if (dataset == null) {
       createDataset(
-        bigQuery, datasetId, bucket.getLocation(),
->>>>>>> b2e33a3d
+        bigQuery, datasetId, bucket.getLocation(), cmekKeyName, 
         () -> String.format(
           "Unable to create BigQuery dataset '%s' in the same location ('%s') as Cloud Storage bucket '%s'. "
             + "Please use a bucket that is in a supported location.",
@@ -128,14 +112,9 @@
    * @param errorMessage Supplier for the error message to output if the dataset could not be created.
    * @throws IOException if the dataset could not be created.
    */
-<<<<<<< HEAD
   public static void createDataset(BigQuery bigQuery, DatasetId dataset, @Nullable String location,
                                    @Nullable CryptoKeyName cmekKeyName,
                                    Supplier<String> errorMessage) throws IOException {
-=======
-  private static void createDataset(BigQuery bigQuery, DatasetId dataset, @Nullable String location,
-                                    Supplier<String> errorMessage) throws IOException {
->>>>>>> b2e33a3d
     DatasetInfo.Builder builder = DatasetInfo.newBuilder(dataset);
     if (location != null) {
       builder.setLocation(location);
