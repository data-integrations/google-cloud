--- conflicted
+++ resolved
@@ -64,13 +64,8 @@
   }
 
   public static void enterUserNamePassword(String username, String password) throws IOException {
-<<<<<<< HEAD
-    odpLocators.usernameCredentials.sendKeys(CDAPUtils.getPluginProp(username));
-    odpLocators.passwordCredentials.sendKeys(CDAPUtils.getPluginProp(password));
-=======
     odpLocators.usernameCredentials.sendKeys(username);
     odpLocators.passwordCredentials.sendKeys(password);
->>>>>>> 62126605
   }
 
   public static void selectSync() {
